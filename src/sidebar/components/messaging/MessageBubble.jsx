// src/sidebar/components/messaging/MessageBubble.jsx
import React, { useState, memo, forwardRef } from 'react';
import ReactMarkdown from 'react-markdown';
import remarkGfm from 'remark-gfm';
import 'katex/dist/katex.min.css';

import EnhancedCodeBlock from './EnhancedCodeBlock';
import MathFormulaBlock from './MathFormulaBlock';
import { copyToClipboard as copyUtil } from './utils/clipboard';
import { parseTextAndMath } from './utils/parseTextAndMath';
import { MESSAGE_ROLES } from '../../../shared/constants';
import logger from '../../../shared/logger';
import { TextArea, Button, IconButton, EditIcon, RerunIcon, CopyIcon, CheckIcon, XMarkIcon } from '../../../components';
import { useSidebarChat } from '../../contexts/SidebarChatContext';

// Placeholder Regex - matches @@MATH_(BLOCK|INLINE)_(\d+)@@
const MATH_PLACEHOLDER_REGEX = /@@MATH_(BLOCK|INLINE)_(\d+)@@/g;
// Regex for checking if *any* placeholder exists (used for optimization)
const HAS_MATH_PLACEHOLDER_REGEX = /@@MATH_(BLOCK|INLINE)_\d+@@/;

/**
 * Utility function to check if processed children contain a block-level element (div).
 * @param {React.ReactNode|React.ReactNodeArray} processedChildren - Children processed by renderWithPlaceholdersRecursive.
 * @returns {boolean} - True if a direct child is a div element.
 */
const containsBlockElementCheck = (processedChildren) => {
    return React.Children.toArray(processedChildren).some(
        child => React.isValidElement(child) && child.type === 'div'
    );
};

/**
 * RECURSIVE function to process children, find placeholders, and replace them with MathFormulaBlock
 */
const renderWithPlaceholdersRecursive = (children, mathMap) => {
    // Check if math placeholders are even present in the parent string/element for optimization
    const hasMathPlaceholders = typeof children === 'string'
        ? HAS_MATH_PLACEHOLDER_REGEX.test(children)
        : React.Children.toArray(children).some(c => typeof c === 'string' && HAS_MATH_PLACEHOLDER_REGEX.test(c));

    // If no placeholders in this branch, return children as is
    if (!hasMathPlaceholders) return children;

    return React.Children.toArray(children).flatMap((child, index) => {
        // 1. Process String Children
        if (typeof child === 'string') {
            if (!HAS_MATH_PLACEHOLDER_REGEX.test(child)) return [child]; // Optimization: Skip regex if no placeholders

            const parts = [];
            let lastIndex = 0;
            let match;
            MATH_PLACEHOLDER_REGEX.lastIndex = 0; // Reset regex state

            while ((match = MATH_PLACEHOLDER_REGEX.exec(child)) !== null) {
                if (match.index > lastIndex) {
                    parts.push(child.slice(lastIndex, match.index));
                }
                const placeholder = match[0];
                const mathType = match[1];
                const mathData = mathMap.get(placeholder);
                if (mathData) {
                    parts.push(
                        <MathFormulaBlock
                            key={`${placeholder}-${index}-${lastIndex}`}
                            content={mathData.content}
                            inline={mathData.inline}
                        />
                    );
                } else {
                    logger.sidebar.warn(`Math placeholder ${placeholder} not found in map. Rendering fallback marker.`);
                    const fallbackText = mathType === 'INLINE' ? '[ math ]' : '[ block math ]';
                    parts.push(fallbackText);
                }
                lastIndex = MATH_PLACEHOLDER_REGEX.lastIndex;
            }
            if (lastIndex < child.length) {
                parts.push(child.slice(lastIndex));
            }
            // Ensure we return something, even if parts is empty (e.g., child was only placeholders)
            return parts.length > 0 ? parts : [child];
        }

        // 2. Process React Element Children (Recursively)
        if (React.isValidElement(child) && child.props.children) {
            // Process grandchildren only if the element itself might contain placeholders (recursively)
            const processedGrandchildren = renderWithPlaceholdersRecursive(child.props.children, mathMap);
            const key = child.key ?? `child-${index}`; // Use existing key or generate one
            // Clone element with potentially processed children
            return React.cloneElement(child, { ...child.props, key: key }, processedGrandchildren);
        }

        // 3. Return other children (like numbers, null, etc.) as is
        return child;
    });
};

/**
 * Message bubble component wrapped with forwardRef
 */
export const MessageBubble = memo(forwardRef(({
<<<<<<< HEAD
    id,
    content,
    role = 'assistant',
    isStreaming = false,
    model = null,
    platformIconUrl = null,
    metadata = {},
    className = '',
    style = {}
=======
  id,
  content,
  role = 'assistant',
  isStreaming = false,
  model = null,
  platformIconUrl = null,
  platformId = null,
  metadata = {},
  className = '',
  style = {}
>>>>>>> 44d9cc3e
}, ref) => {
    const [copyState, setCopyState] = useState('idle');
    const { rerunAssistantMessage } = useSidebarChat();

    const handleCopyToClipboard = async () => {
        if (!content || isStreaming) return;
        try {
            await copyUtil(content);
            setCopyState('copied');
            setTimeout(() => setCopyState('idle'), 2000);
        } catch (error) {
            logger.sidebar.error('Failed to copy text: ', error);
            setCopyState('error');
            setTimeout(() => setCopyState('idle'), 2000);
        }
    };

    // For assistant rerun
    const handleRerunAssistant = () => {
        if (id && rerunAssistantMessage) {
            rerunAssistantMessage(id);
        }
    };

    // System messages
    if (role === MESSAGE_ROLES.SYSTEM) {
        return (
            <div
                ref={ref}
                id={id}
                style={style}
                className={`px-5 py-2 w-full ${className}`}
            >
                <div // Intermediate container: Provides the red background around the text ONLY
                    className="bg-red-100 dark:bg-red-900/20 text-red-500 dark:text-red-400 rounded-md p-3"
                >
                    <div
                        className="whitespace-pre-wrap break-words leading-relaxed text-sm"
                    >
                        {content}
                    </div>
                </div>
            </div>
        );
    }

    // User messages
    if (role === MESSAGE_ROLES.USER) {
        const [isEditing, setIsEditing] = useState(false);
        const [editedContent, setEditedContent] = useState(content);
        const [userCopyState, setUserCopyState] = useState('idle');
        const { rerunMessage, editAndRerunMessage } = useSidebarChat();

        const handleKeyDown = (event) => {
            if (event.key === 'Enter' && !event.shiftKey) {
                event.preventDefault(); // Prevent newline
                if (editedContent.trim()) { // Check if content is not just whitespace
                    editAndRerunMessage(id, editedContent);
                    setIsEditing(false);
                }
            } else if (event.key === 'Escape') {
                event.preventDefault(); // Prevent potential browser/modal escape actions
                setIsEditing(false); // Cancel editing
            }
        };

        // Added handler for user copy
        const handleUserCopyToClipboard = async () => {
            if (!content) return; // Only copy if content exists
            try {
                await copyUtil(content);
                setUserCopyState('copied');
                setTimeout(() => setUserCopyState('idle'), 2000);
            } catch (error) {
                logger.sidebar.error('Failed to copy user text: ', error);
                setUserCopyState('error');
                setTimeout(() => setUserCopyState('idle'), 2000);
            }
        };

        return (
            <div
                ref={ref}
                id={id}
                style={style}
                className={`group px-5 py-2 w-full flex flex-col items-end message-group user-message relative ${className}`}
            >
                <div className="bg-gray-200 dark:bg-gray-700 text-gray-800 dark:text-white rounded-tl-xl rounded-tr-xl rounded-br-none rounded-bl-xl p-3 max-w-[85%]">
                    {!isEditing && (
                        <>
                            <div className="whitespace-pre-wrap break-words overflow-wrap-anywhere leading-relaxed text-sm">{content}</div>
                        </>
                    )}
                    {isEditing && (
                        <div className="flex flex-col w-full space-y-3">
                            <TextArea
                                value={editedContent}
                                onChange={(e) => setEditedContent(e.target.value)}
                                onKeyDown={handleKeyDown}
                                className="w-full text-sm border border-primary rounded-md p-2 bg-white dark:bg-gray-800"
                                style={{ minHeight: '4rem' }}
                                autoFocus
                            />
                            <div className="flex justify-end gap-2">
                                <Button 
                                    variant="secondary" 
                                    size="sm" 
                                    onClick={() => setIsEditing(false)}
                                    className="px-4"
                                >
                                    Cancel
                                </Button>
                                <Button
                                    variant="primary"
                                    size="sm"
                                    onClick={() => {
                                        editAndRerunMessage(id, editedContent);
                                        setIsEditing(false);
                                    }}
                                    disabled={!editedContent.trim()}
                                    className="px-4"
                                >
                                    Save & Rerun
                                </Button>
                            </div>
                        </div>
                    )}
                </div>
                {!isEditing && (
                    <div className="flex items-center gap-1 mt-1">
                        <IconButton
                            icon={EditIcon}
                            iconClassName="w-4 h-4"
                            onClick={() => {
                                setIsEditing(true);
                                setEditedContent(content);
                            }}
                            aria-label="Edit message"
                            title="Edit message"
                            className="p-1 rounded-md opacity-0 group-hover:opacity-100 focus-within:opacity-100 transition-opacity text-gray-500 dark:text-gray-400 hover:text-primary dark:hover:text-primary hover:bg-gray-200 dark:hover:bg-gray-700 focus:outline-none focus:ring-1 focus:ring-primary"
                        />
                        <IconButton
                            icon={RerunIcon}
                            iconClassName="w-4 h-4"
                            onClick={() => rerunMessage(id)}
                            aria-label="Rerun message"
                            title="Rerun message"
                            className="p-1 rounded-md opacity-0 group-hover:opacity-100 focus-within:opacity-100 transition-opacity text-gray-500 dark:text-gray-400 hover:text-primary dark:hover:text-primary hover:bg-gray-200 dark:hover:bg-gray-700 focus:outline-none focus:ring-1 focus:ring-primary"
                        />
                        {/* New Copy IconButton for User Message */}
                        <IconButton
                            onClick={handleUserCopyToClipboard}
                            className="p-1 rounded-md opacity-0 group-hover:opacity-100 focus-within:opacity-100 transition-opacity text-gray-500 dark:text-gray-400 hover:text-primary dark:hover:text-primary hover:bg-gray-200 dark:hover:bg-gray-700 focus:outline-none focus:ring-1 focus:ring-primary"
                            aria-label="Copy message"
                            title="Copy message"
                            icon={
                                userCopyState === 'copied' ? CheckIcon :
                                userCopyState === 'error' ? XMarkIcon :
                                CopyIcon // Default idle state
                            }
                            iconClassName={`w-4 h-4 ${
                                userCopyState === 'copied' ? 'text-green-600 dark:text-green-400' :
                                userCopyState === 'error' ? 'text-red-500 dark:text-red-400' :
                                '' // Default color inherited from button style
                            }`}
                        />
                    </div>
                )}
            </div>
        );
    }

    // Assistant Message Rendering
    if (role === MESSAGE_ROLES.ASSISTANT) {

        // --- Preprocessing Step ---
        const mathMap = new Map();
        let preprocessedContent = '';
        const potentialMath = content && /(\$\$|\\\[|\\\]|\$|\\\(|\\\))/.test(content);
        if (potentialMath) {
            let mathIndex = 0;
            try {
                const segments = parseTextAndMath(content || '');
                const processedSegments = segments.map((segment) => {
                    if (segment.type === 'math') {
                        const placeholder = `@@MATH_${segment.inline ? 'INLINE' : 'BLOCK'}_${mathIndex++}@@`;
                        mathMap.set(placeholder, { content: segment.value, inline: segment.inline });
                        return placeholder;
                    }
                    return segment.value;
                });
                preprocessedContent = processedSegments.join('');
            } catch (error) {
                logger.sidebar.error("Error during math preprocessing:", error);
                preprocessedContent = content || ''; // Fallback
            }
        } else {
            preprocessedContent = content || ''; // Skip preprocessing
        }
        // --- End Preprocessing ---

        // --- Optimization Check ---
        const hasMathPlaceholders = HAS_MATH_PLACEHOLDER_REGEX.test(preprocessedContent);
        // --- End Optimization Check ---

        // --- Define Component Overrides ---
        const markdownComponents = {
            h1: ({ node, children, ...props }) => {
                const processedChildren = hasMathPlaceholders ? renderWithPlaceholdersRecursive(children, mathMap) : children;
                return <h1 className="text-xl font-semibold mt-6 mb-4" {...props}>{processedChildren}</h1>;
            },
            h2: ({ node, children, ...props }) => {
                const processedChildren = hasMathPlaceholders ? renderWithPlaceholdersRecursive(children, mathMap) : children;
                return <h2 className="text-lg font-medium mt-5 mb-3" {...props}>{processedChildren}</h2>;
            },
            h3: ({ node, children, ...props }) => {
                const processedChildren = hasMathPlaceholders ? renderWithPlaceholdersRecursive(children, mathMap) : children;
                return <h3 className="text-base font-medium mt-4 mb-3" {...props}>{processedChildren}</h3>;
            },
            h4: ({ node, children, ...props }) => {
                const processedChildren = hasMathPlaceholders ? renderWithPlaceholdersRecursive(children, mathMap) : children;
                return <h4 className="text-sm font-medium mt-3 mb-2" {...props}>{processedChildren}</h4>;
            },
            h5: ({ node, children, ...props }) => {
                const processedChildren = hasMathPlaceholders ? renderWithPlaceholdersRecursive(children, mathMap) : children;
                return <h5 className="text-xs font-semibold mt-2 mb-1" {...props}>{processedChildren}</h5>;
            },
            h6: ({ node, children, ...props }) => {
                const processedChildren = hasMathPlaceholders ? renderWithPlaceholdersRecursive(children, mathMap) : children;
                return <h6 className="text-xs font-medium text-gray-600 dark:text-gray-400 mt-2 mb-1" {...props}>{processedChildren}</h6>;
            },
            ul: ({ node, ordered, ...props }) => <ul className="list-disc pl-5 my-4 space-y-2" {...props} />,
            ol: ({ node, ordered, ...props }) => <ol className="list-decimal pl-5 my-4 space-y-2" {...props} />,
            li: ({ node, children, ordered, ...props }) => {
                const processedChildren = hasMathPlaceholders ? renderWithPlaceholdersRecursive(children, mathMap) : children;
                return <li className="leading-relaxed text-sm" {...props}>{processedChildren}</li>;
            },
            p: ({ node, children, ...props }) => {
                const processedChildren = hasMathPlaceholders ? renderWithPlaceholdersRecursive(children, mathMap) : children;
                const commonClasses = "mb-4 leading-relaxed text-sm";
                // ALWAYS use a <div> tag as the container
                return <div className={commonClasses} {...props}>{processedChildren}</div>;
            },
            pre: ({ node, children, ...props }) => {
                // Check if this <pre> contains a <code> block with a language class (fenced code block)
                const codeChild = node?.children?.[0];
                const isFencedCodeBlock =
                    codeChild?.tagName === 'code' &&
                    codeChild?.properties?.className?.some(cls => cls.startsWith('language-'));

                if (isFencedCodeBlock) {
                    const languageClass = codeChild.properties.className.find(cls => cls.startsWith('language-'));
                    const codeContent = codeChild.children?.[0]?.value || '';
                    // Render EnhancedCodeBlock directly, bypassing the default <pre> wrapper
                    return (
                        <EnhancedCodeBlock
                            className={languageClass}
                            isStreaming={isStreaming} // Pass streaming state from MessageBubble
                        >
                            {codeContent}
                        </EnhancedCodeBlock>
                    );
                }

                // For other <pre> blocks (not fenced code), render normally.
                // Handle potential math placeholders within these blocks too.
                const processedChildren = hasMathPlaceholders ? renderWithPlaceholdersRecursive(children, mathMap) : children;
                return <pre {...props}>{processedChildren}</pre>;
            },
            code: ({ node, inline, className, children, ...props }) => {
                // Only handle INLINE code here. Fenced blocks are handled by the `pre` override.
                if (inline) {
                    const processedChildren = hasMathPlaceholders ? renderWithPlaceholdersRecursive(children, mathMap) : children;
                    const containsBlockElement = containsBlockElementCheck(processedChildren);
                    const commonClasses = "bg-gray-100 dark:bg-gray-800 px-1.5 py-0.5 rounded text-sm font-mono mx-0.5 align-middle";
                    // Use span if children contain block elements (like MathFormulaBlock), otherwise use code
                    const Tag = containsBlockElement ? 'span' : 'code';
                    return <Tag className={commonClasses} {...props}>{processedChildren}</Tag>;
                }

                // For non-inline code (inside <pre>), let the `pre` override handle rendering.
                // Return the raw children; the <pre> override will decide whether to wrap them or use EnhancedCodeBlock.
                return <>{children}</>;
            },
            a: ({ node, children, ...props }) => {
                const processedChildren = hasMathPlaceholders ? renderWithPlaceholdersRecursive(children, mathMap) : children;
                const containsBlockElement = containsBlockElementCheck(processedChildren);
                const commonClasses = "text-primary hover:underline";
                const Tag = containsBlockElement ? 'span' : 'a';
                const tagProps = containsBlockElement
                    ? { className: commonClasses, ...props }
                    : { className: commonClasses, target: "_blank", rel: "noopener noreferrer", ...props };
                return <Tag {...tagProps}>{processedChildren}</Tag>;
            },
            blockquote: ({ node, children, ...props }) => {
                const processedChildren = hasMathPlaceholders ? renderWithPlaceholdersRecursive(children, mathMap) : children;
                return <blockquote className="border-l-2 border-gray-300 dark:border-gray-600 pl-3 italic text-gray-600 dark:text-gray-400 my-4 py-1 text-sm" {...props}>{processedChildren}</blockquote>;
            },
            strong: ({ node, children, ...props }) => {
                const processedChildren = hasMathPlaceholders ? renderWithPlaceholdersRecursive(children, mathMap) : children;
                const containsBlockElement = containsBlockElementCheck(processedChildren);
                const commonClasses = "font-semibold";
                const Tag = containsBlockElement ? 'span' : 'strong';
                return <Tag className={commonClasses} {...props}>{processedChildren}</Tag>;
            },
            em: ({ node, children, ...props }) => {
                const processedChildren = hasMathPlaceholders ? renderWithPlaceholdersRecursive(children, mathMap) : children;
                const containsBlockElement = containsBlockElementCheck(processedChildren);
                const commonClasses = "italic";
                const Tag = containsBlockElement ? 'span' : 'em';
                return <Tag className={commonClasses} {...props}>{processedChildren}</Tag>;
            },
        };
        // --- End Component Overrides ---

        return (
            <div
                ref={ref}
                id={id}
                style={style}
                className={`group px-5 py-2 w-full message-group assistant-message relative ${className}`}
            >
                {/* Prose container for Markdown styling */}
                <div className={`prose prose-sm dark:prose-invert max-w-none text-gray-900 dark:text-gray-100 break-words overflow-visible`}>
                    <ReactMarkdown
                        remarkPlugins={[remarkGfm]}
                        rehypePlugins={[]}
                        components={markdownComponents}
                        children={preprocessedContent}
                    />
                </div>

<<<<<<< HEAD
                {/* Footer section */}
                <div className="flex justify-between items-center -mt-3 pb-3">
                    <div className="text-xs opacity-70 flex items-center space-x-2">
                        {platformIconUrl && (
                            <img src={platformIconUrl} alt="AI Platform" className="w-3.5 h-3.5 object-contain" />
                        )}
                        {model && (
                            <span title={model}>{model}</span>
                        )}
                        {isStreaming && (
                            <div className="flex gap-1 items-center">
                                <div className="w-1 h-1 rounded-full bg-gray-500 dark:bg-gray-400 animate-bounce"></div>
                                <div className="w-1 h-1 rounded-full bg-gray-500 dark:bg-gray-400 animate-bounce" style={{ animationDelay: '0.2s' }}></div>
                                <div className="w-1 h-1 rounded-full bg-gray-500 dark:bg-gray-400 animate-bounce" style={{ animationDelay: '0.4s' }}></div>
                            </div>
                        )}
                    </div>
                    {/* Buttons Container (Rerun + Copy) */}
                    <div className="flex items-center justify-center gap-1">
                        {!isStreaming && content && content.trim() && (
                            <> {/* Use fragment to group buttons */}
                                <IconButton
                                    icon={RerunIcon}
                                    iconClassName="w-4 h-4"
                                    onClick={handleRerunAssistant}
                                    className="p-1 rounded-md opacity-0 group-hover:opacity-100 focus-within:opacity-100 transition-opacity text-gray-500 dark:text-gray-400 hover:text-primary dark:hover:text-primary hover:bg-gray-200 dark:hover:bg-gray-700 focus:outline-none focus:ring-1 focus:ring-primary"
                                    aria-label="Rerun generation"
                                    title="Rerun generation"
                                />
                                {/* New Copy IconButton */}
                                <IconButton
                                    onClick={handleCopyToClipboard}
                                    className="p-1 rounded-md opacity-0 group-hover:opacity-100 focus-within:opacity-100 transition-opacity text-gray-500 dark:text-gray-400 hover:text-primary dark:hover:text-primary hover:bg-gray-200 dark:hover:bg-gray-700 focus:outline-none focus:ring-1 focus:ring-primary"
                                    aria-label="Copy to clipboard"
                                    title="Copy to clipboard"
                                    icon={
                                        copyState === 'copied' ? CheckIcon :
                                        copyState === 'error' ? XMarkIcon :
                                        CopyIcon // Default idle state
                                    }
                                    iconClassName={`w-4 h-4 ${
                                        copyState === 'copied' ? 'text-green-600 dark:text-green-400' :
                                        copyState === 'error' ? 'text-red-500 dark:text-red-400' :
                                        '' // Default color inherited from button style
                                    }`}
                                />
                            </>
                        )}
                    </div>
                </div>
=======
        {/* Footer section */}
        <div className="flex justify-between items-center -mt-3 pb-3">
           <div className="text-xs opacity-70 flex items-center space-x-2">
            {platformIconUrl && (
              <img src={platformIconUrl} alt="AI Platform" className={`w-3.5 h-3.5 object-contain ${platformId === 'chatgpt' ? 'invert dark:invert-0' : ''}`} />
            )}
            {model && (
              <span title={model}>{model}</span>
            )}
            {isStreaming && (
              <div className="flex gap-1 items-center">
                <div className="w-1 h-1 rounded-full bg-gray-500 dark:bg-gray-400 animate-bounce"></div>
                <div className="w-1 h-1 rounded-full bg-gray-500 dark:bg-gray-400 animate-bounce" style={{ animationDelay: '0.2s' }}></div>
                <div className="w-1 h-1 rounded-full bg-gray-500 dark:bg-gray-400 animate-bounce" style={{ animationDelay: '0.4s' }}></div>
              </div>
            )}
          </div>
          {/* Copy Button Container */}
          <div className="w-7 h-7 flex items-center justify-center">
            {!isStreaming && content && content.trim() && (
              <button
                onClick={handleCopyToClipboard}
                className={`p-1 rounded-md transition-opacity duration-200 z-10 ${copyState === 'idle' ? 'opacity-0 group-hover:opacity-100 focus-within:opacity-100' : 'opacity-100'} ${copyState === 'copied' ? 'bg-green-100 dark:bg-green-900/20 text-green-600 dark:text-green-400' : copyState === 'error' ? 'bg-red-100 dark:bg-red-900/20 text-red-500 dark:text-red-400' : 'bg-gray-100 dark:bg-gray-800 text-gray-500 dark:text-gray-400 hover:bg-gray-200 dark:hover:bg-gray-700 focus:bg-gray-200 dark:focus:bg-gray-700'}`}
                aria-label="Copy to clipboard" title="Copy to clipboard"
              >
                <CopyButtonIcon state={copyState} />
              </button>
            )}
          </div>
        </div>
>>>>>>> 44d9cc3e

                {/* Metadata (Optional) */}
                {Object.keys(metadata).length > 0 && (
                    <div className="text-xs mt-3 opacity-70 overflow-hidden text-ellipsis space-x-3">
                        {Object.entries(metadata).map(([key, value]) => (
                            <span key={key} className="inline-block break-words">
                                <span className='font-medium'>{key}:</span> {typeof value === 'object' ? JSON.stringify(value) : value}
                            </span>
                        ))}
                    </div>
                )}
            </div>
        );
    }

    // Fallback if role is somehow invalid
    return null;
})); // Close forwardRef<|MERGE_RESOLUTION|>--- conflicted
+++ resolved
@@ -98,28 +98,16 @@
  * Message bubble component wrapped with forwardRef
  */
 export const MessageBubble = memo(forwardRef(({
-<<<<<<< HEAD
     id,
     content,
     role = 'assistant',
     isStreaming = false,
     model = null,
     platformIconUrl = null,
+    platformId = null, // <-- Added platformId prop
     metadata = {},
     className = '',
     style = {}
-=======
-  id,
-  content,
-  role = 'assistant',
-  isStreaming = false,
-  model = null,
-  platformIconUrl = null,
-  platformId = null,
-  metadata = {},
-  className = '',
-  style = {}
->>>>>>> 44d9cc3e
 }, ref) => {
     const [copyState, setCopyState] = useState('idle');
     const { rerunAssistantMessage } = useSidebarChat();
@@ -224,9 +212,9 @@
                                 autoFocus
                             />
                             <div className="flex justify-end gap-2">
-                                <Button 
-                                    variant="secondary" 
-                                    size="sm" 
+                                <Button
+                                    variant="secondary"
+                                    size="sm"
                                     onClick={() => setIsEditing(false)}
                                     className="px-4"
                                 >
@@ -277,14 +265,13 @@
                             title="Copy message"
                             icon={
                                 userCopyState === 'copied' ? CheckIcon :
-                                userCopyState === 'error' ? XMarkIcon :
-                                CopyIcon // Default idle state
+                                    userCopyState === 'error' ? XMarkIcon :
+                                        CopyIcon // Default idle state
                             }
-                            iconClassName={`w-4 h-4 ${
-                                userCopyState === 'copied' ? 'text-green-600 dark:text-green-400' :
+                            iconClassName={`w-4 h-4 ${userCopyState === 'copied' ? 'text-green-600 dark:text-green-400' :
                                 userCopyState === 'error' ? 'text-red-500 dark:text-red-400' :
-                                '' // Default color inherited from button style
-                            }`}
+                                    '' // Default color inherited from button style
+                                }`}
                         />
                     </div>
                 )}
@@ -452,12 +439,16 @@
                     />
                 </div>
 
-<<<<<<< HEAD
                 {/* Footer section */}
                 <div className="flex justify-between items-center -mt-3 pb-3">
                     <div className="text-xs opacity-70 flex items-center space-x-2">
                         {platformIconUrl && (
-                            <img src={platformIconUrl} alt="AI Platform" className="w-3.5 h-3.5 object-contain" />
+                            // --- Apply conditional invert class here ---
+                            <img
+                                src={platformIconUrl}
+                                alt="AI Platform"
+                                className={`w-3.5 h-3.5 object-contain ${platformId === 'chatgpt' ? 'invert dark:invert-0' : ''}`}
+                            />
                         )}
                         {model && (
                             <span title={model}>{model}</span>
@@ -490,51 +481,18 @@
                                     title="Copy to clipboard"
                                     icon={
                                         copyState === 'copied' ? CheckIcon :
-                                        copyState === 'error' ? XMarkIcon :
-                                        CopyIcon // Default idle state
+                                            copyState === 'error' ? XMarkIcon :
+                                                CopyIcon // Default idle state
                                     }
-                                    iconClassName={`w-4 h-4 ${
-                                        copyState === 'copied' ? 'text-green-600 dark:text-green-400' :
+                                    iconClassName={`w-4 h-4 ${copyState === 'copied' ? 'text-green-600 dark:text-green-400' :
                                         copyState === 'error' ? 'text-red-500 dark:text-red-400' :
-                                        '' // Default color inherited from button style
-                                    }`}
+                                            '' // Default color inherited from button style
+                                        }`}
                                 />
                             </>
                         )}
                     </div>
                 </div>
-=======
-        {/* Footer section */}
-        <div className="flex justify-between items-center -mt-3 pb-3">
-           <div className="text-xs opacity-70 flex items-center space-x-2">
-            {platformIconUrl && (
-              <img src={platformIconUrl} alt="AI Platform" className={`w-3.5 h-3.5 object-contain ${platformId === 'chatgpt' ? 'invert dark:invert-0' : ''}`} />
-            )}
-            {model && (
-              <span title={model}>{model}</span>
-            )}
-            {isStreaming && (
-              <div className="flex gap-1 items-center">
-                <div className="w-1 h-1 rounded-full bg-gray-500 dark:bg-gray-400 animate-bounce"></div>
-                <div className="w-1 h-1 rounded-full bg-gray-500 dark:bg-gray-400 animate-bounce" style={{ animationDelay: '0.2s' }}></div>
-                <div className="w-1 h-1 rounded-full bg-gray-500 dark:bg-gray-400 animate-bounce" style={{ animationDelay: '0.4s' }}></div>
-              </div>
-            )}
-          </div>
-          {/* Copy Button Container */}
-          <div className="w-7 h-7 flex items-center justify-center">
-            {!isStreaming && content && content.trim() && (
-              <button
-                onClick={handleCopyToClipboard}
-                className={`p-1 rounded-md transition-opacity duration-200 z-10 ${copyState === 'idle' ? 'opacity-0 group-hover:opacity-100 focus-within:opacity-100' : 'opacity-100'} ${copyState === 'copied' ? 'bg-green-100 dark:bg-green-900/20 text-green-600 dark:text-green-400' : copyState === 'error' ? 'bg-red-100 dark:bg-red-900/20 text-red-500 dark:text-red-400' : 'bg-gray-100 dark:bg-gray-800 text-gray-500 dark:text-gray-400 hover:bg-gray-200 dark:hover:bg-gray-700 focus:bg-gray-200 dark:focus:bg-gray-700'}`}
-                aria-label="Copy to clipboard" title="Copy to clipboard"
-              >
-                <CopyButtonIcon state={copyState} />
-              </button>
-            )}
-          </div>
-        </div>
->>>>>>> 44d9cc3e
 
                 {/* Metadata (Optional) */}
                 {Object.keys(metadata).length > 0 && (
