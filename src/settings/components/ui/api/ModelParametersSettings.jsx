// src/settings/components/ui/api/ModelParametersSettings.jsx
import React, { useCallback } from 'react';
import PropTypes from 'prop-types';

import SettingsCard from '../common/SettingsCard';
import {
  Button,
  useNotification,
  SliderInput,
  Toggle,
  IconButton,
  RefreshIcon,
  CustomSelect,
  SpinnerIcon,
} from '../../../../components';
import { useModelParametersSettings } from '../../../hooks/useModelParametersSettings';

const ModelParametersSettings = ({
  platform,
  selectedModelId,
  modelParametersSettings,
  onModelSelect,
  onSettingsUpdate,
  onResetToDefaults,
  onReady,
}) => {
  const { error: showNotificationErrorHook } = useNotification();

  const {
    formValues,
    currentEditingMode,
    derivedSettings,
    handleChange,
    handleSubmit,
    handleResetClick,
    toggleEditingMode,
    isSaving,
    isResetting,
    isAnimatingReset,
    hasChanges,
    isAtDefaults,
    modelsFromPlatform,
    isFormReady,
    showThinkingModeToggle,
<<<<<<< HEAD
    effectiveShowTempSection, // Use the derived flag
    effectiveShowTopPSection,  // Use the derived flag
=======
    // isThinkingModeActive, // Not directly used for rendering logic here, but available
    showTempSection,
    showTopPSection,
>>>>>>> 3592dfec
    showBudgetSlider,
    showReasoningEffort,
    modelSupportsSystemPrompt,
    isTransitioningMode, // Added from hook
  } = useModelParametersSettings({
    platform,
    selectedModelId,
    modelParametersForPlatform: modelParametersSettings,
    onSave: onSettingsUpdate,
    onReset: onResetToDefaults,
    showNotificationError: showNotificationErrorHook,
    onReady,
  });

  const handleModelChange = useCallback(
    (modelId) => {
      onModelSelect(modelId);
    },
    [onModelSelect]
  );

  const formatPrice = (price) => {
    return typeof price === 'number' ? price.toFixed(2) : price;
  };

  if (!derivedSettings || !isFormReady) {
    return (
      <div className='p-5 bg-theme-surface border border-theme rounded-lg mb-4'>
        <div className='flex items-center justify-center text-theme-secondary text-center py-10'>
          <SpinnerIcon className="w-8 h-8" />
          <span className="ml-2">Loading model settings...</span>
        </div>
      </div>
    );
  }

  const {
    displaySpecs,
    parameterSpecs,
  } = derivedSettings;


  return (
    <>
    <SettingsCard className="selector-section-container mb-4">
      <div className="flex justify-between items-center mb-3">
        <div className="flex items-center">
          <h3 className='text-base font-semibold text-theme-primary'>
            Model Selection
          </h3>
          <div className="ml-5">
            <div className='inline-block'>
              <CustomSelect
                id={`${platform.id}-settings-model-selector`}
                options={modelsFromPlatform.map((model) => ({
                  id: model.id,
                  name: model.id,
                }))}
                selectedValue={selectedModelId}
                onChange={handleModelChange}
                placeholder='Select Model'
                disabled={modelsFromPlatform.length === 0 || isSaving || isResetting || isTransitioningMode}
              />
            </div>
          </div>
        </div>
        <div className="ml-auto pl-2 flex items-center gap-5">
          <IconButton
            icon={RefreshIcon}
            iconClassName={`w-7 h-7 select-none ${isAnimatingReset ? 'animate-rotate-180-once' : ''} ${isResetting ? 'opacity-0' : ''}`}
            className='p-1 text-theme-secondary hover:text-primary hover:bg-theme-active rounded transition-colors disabled:opacity-50 disabled:cursor-not-allowed'
            onClick={handleResetClick}
            isLoading={isResetting}
            disabled={isAtDefaults || isResetting || isSaving || isTransitioningMode}
            ariaLabel='Reset model parameters to defaults'
            title='Reset model parameters to configuration defaults'
          />
          <Button
            type="button"
            onClick={handleSubmit}
            isLoading={isSaving}
            disabled={isSaving || isResetting || !hasChanges || isTransitioningMode}
            variant={!hasChanges || isResetting || isTransitioningMode ? 'inactive' : 'primary'}
            className='px-5 py-2 select-none'
          >
            {isSaving ? 'Saving...' : 'Save Settings'}
          </Button>
        </div>
      </div>

      {showThinkingModeToggle && (
        <div className="mt-4">
          <div className='flex items-center gap-3'>
            <span className='text-sm font-medium text-theme-secondary'>
              Thinking Mode
            </span>
            <Toggle
              id={`${platform.id}-${selectedModelId}-thinking-mode-toggle`}
              checked={currentEditingMode === 'thinking'}
              onChange={toggleEditingMode}
              disabled={isSaving || isResetting || isTransitioningMode}
            />
          </div>
        </div>
      )}
      <div className='model-specs-section bg-theme-hover rounded-lg border border-theme mt-6 p-4'>
        <h4 className='specs-title text-base font-semibold mb-3 text-theme-primary'>
          Model Specifications {currentEditingMode === 'thinking' ? '(Thinking)' : ''}
        </h4>
        <div className='specs-info space-y-2.5'>
          <div className='spec-item flex justify-between text-sm'>
            <span className='spec-label font-medium text-theme-secondary'>
              Context window
            </span>
            <span className='spec-value font-mono text-theme-primary'>
              {displaySpecs.contextWindow?.toLocaleString() ?? 'N/A'} tokens
            </span>
          </div>
          {displaySpecs.inputPrice !== undefined && (
            <div className='spec-item flex justify-between text-sm'>
              <span className='spec-label font-medium text-theme-secondary'>
                Input tokens
              </span>
              <span className='spec-value font-mono text-theme-primary'>
                {Math.abs(displaySpecs.inputPrice) < 0.0001
                  ? 'Free'
                  : `$${formatPrice(displaySpecs.inputPrice)} per 1M tokens`}
              </span>
            </div>
          )}
          {displaySpecs.outputPrice !== undefined && (
            <div className='spec-item flex justify-between text-sm'>
              <span className='spec-label font-medium text-theme-secondary'>
                Output tokens
              </span>
              <span className='spec-value font-mono text-theme-primary'>
                {Math.abs(displaySpecs.outputPrice) < 0.0001
                  ? 'Free'
                  : `$${formatPrice(displaySpecs.outputPrice)} per 1M tokens`}
              </span>
            </div>
          )}
        </div>
      </div>
    </SettingsCard>

      {/* The form still wraps all the actual input fields */}
      <form onSubmit={handleSubmit} className='model-advanced-settings' noValidate>

        {parameterSpecs.maxTokens && (
          <SettingsCard className='mb-4'>
            <div className='mb-2'>
              <span className='block mb-3 text-base font-semibold text-theme-primary'>
                Max Tokens
              </span>
            </div>
            <p className='help-text text-sm text-theme-secondary mb-3'>
              Maximum number of tokens to generate in the response.
            </p>
            <SliderInput
              label=''
              value={formValues?.maxTokens ?? parameterSpecs.maxTokens.min}
              onChange={(newValue) => handleChange('maxTokens', newValue)}
              min={parameterSpecs.maxTokens.min}
              max={parameterSpecs.maxTokens.max}
              step={parameterSpecs.maxTokens.step}
              disabled={isSaving || isResetting || isTransitioningMode}
              className='form-group'
            />
        </SettingsCard>
        )}

        {effectiveShowTempSection && parameterSpecs.temperature && (
          <SettingsCard className='mb-4'>
            <div className='mb-3 flex items-center'>
              <span className='text-base font-semibold text-theme-primary mr-3'>
                Temperature
              </span>
              <Toggle
                checked={formValues.includeTemperature ?? true}
                onChange={(newCheckedState) =>
                  handleChange('includeTemperature', newCheckedState)
                }
                disabled={isSaving || isResetting || isTransitioningMode}
                id={`${platform.id}-${selectedModelId}-include-temperature`}
              />
            </div>
            <p className='help-text text-sm text-theme-secondary mb-3'>
              Controls randomness: lower values are more deterministic, higher
              values more creative.
            </p>
            {formValues.includeTemperature && (
              <SliderInput
                label=''
                value={formValues.temperature ?? parameterSpecs.temperature.min}
                onChange={(newValue) => handleChange('temperature', newValue)}
                min={parameterSpecs.temperature.min}
                max={parameterSpecs.temperature.max}
                step={parameterSpecs.temperature.step}
                disabled={isSaving || isResetting || isTransitioningMode}
                className='form-group mt-2'
              />
            )}
        </SettingsCard>
        )}

        {effectiveShowTopPSection && parameterSpecs.topP && (
          <SettingsCard className='mb-4'>
            <div className='mb-3 flex items-center'>
              <span className='text-base font-semibold text-theme-primary mr-3'>
                Top P
              </span>
              <Toggle
                checked={formValues.includeTopP ?? false}
                onChange={(newCheckedState) =>
                  handleChange('includeTopP', newCheckedState)
                }
                disabled={isSaving || isResetting || isTransitioningMode}
                id={`${platform.id}-${selectedModelId}-include-topp`}
              />
            </div>
            <p className='help-text text-sm text-theme-secondary mb-3'>
              Alternative to temperature, controls diversity via nucleus
              sampling.
            </p>
            {formValues.includeTopP && (
              <SliderInput
                label=''
                value={formValues.topP ?? parameterSpecs.topP.min}
                onChange={(newValue) => handleChange('topP', newValue)}
                min={parameterSpecs.topP.min}
                max={parameterSpecs.topP.max}
                step={parameterSpecs.topP.step}
                disabled={isSaving || isResetting || isTransitioningMode}
                className='form-group mt-2'
              />
            )}
            {effectiveShowTempSection && effectiveShowTopPSection && formValues.includeTemperature && formValues.includeTopP && (
                <p className='text-amber-600 text-xs mt-3'>
                  It is generally recommended to alter Temperature or Top P, but not both.
                </p>
            )}
        </SettingsCard>
        )}

        {showBudgetSlider && parameterSpecs.thinkingBudget && (
          <SettingsCard className='mb-4'>
            <span className='block mb-3 text-base font-semibold text-theme-primary'>
              Thinking Budget
            </span>
            <p className='help-text text-sm text-theme-secondary mb-3'>
              Maximum tokens the model can use for internal thinking steps.
            </p>
            <SliderInput
              label=''
              value={formValues.thinkingBudget ?? parameterSpecs.thinkingBudget.default}
              onChange={(newValue) => handleChange('thinkingBudget', newValue)}
              min={parameterSpecs.thinkingBudget.min}
              max={parameterSpecs.thinkingBudget.max}
              step={parameterSpecs.thinkingBudget.step}
              disabled={isSaving || isResetting || isTransitioningMode}
              className='form-group mt-2'
            />
        </SettingsCard>
        )}

        {showReasoningEffort && parameterSpecs.reasoningEffort && (
          <SettingsCard className='mb-4'>
            <span className='block mb-3 text-base font-semibold text-theme-primary'>
              Reasoning Effort
            </span>
            <p className='help-text text-sm text-theme-secondary mb-3'>
              Controls the amount of internal reasoning the model performs.
            </p>
            <div className='inline-block'>
              <CustomSelect
                id={`${platform.id}-${selectedModelId}-reasoning-effort`}
                options={parameterSpecs.reasoningEffort.allowedValues.map(value => ({ id: value, name: value }))}
                selectedValue={formValues.reasoningEffort ?? parameterSpecs.reasoningEffort.default}
                onChange={(selectedValue) => handleChange('reasoningEffort', selectedValue)}
                placeholder='Select Effort Level'
                disabled={isSaving || isResetting || isTransitioningMode}
              />
            </div>
        </SettingsCard>
        )}

        {modelSupportsSystemPrompt && parameterSpecs.systemPrompt && (
          <SettingsCard className='mb-4'>
            <label
              htmlFor={`${platform.id}-${selectedModelId}-system-prompt`}
              className='block mb-3 text-base font-semibold text-theme-primary'
            >
              System Prompt
            </label>
            <p className='help-text text-sm text-theme-secondary mb-4'>
              Optional system prompt to provide context for API requests.
            </p>
            <textarea
              id={`${platform.id}-${selectedModelId}-system-prompt`}
              name='systemPrompt'
              className='system-prompt-input w-full min-h-[120px] p-3 bg-gray-50 dark:bg-gray-700 text-sm text-theme-primary border border-theme rounded-md'
              placeholder='Enter a system prompt for API requests'
              value={formValues.systemPrompt ?? ''}
              onChange={(e) => handleChange('systemPrompt', e.target.value)}
              maxLength={parameterSpecs.systemPrompt.maxLength}
              disabled={isSaving || isResetting || isTransitioningMode}
            />
        </SettingsCard>
        )}
      </form>
    </>
  );
};

ModelParametersSettings.propTypes = {
  platform: PropTypes.object.isRequired,
  selectedModelId: PropTypes.string,
  modelParametersSettings: PropTypes.object,
  onModelSelect: PropTypes.func.isRequired,
  onSettingsUpdate: PropTypes.func.isRequired,
  onResetToDefaults: PropTypes.func.isRequired,
  onReady: PropTypes.func,
};

export default React.memo(ModelParametersSettings);<|MERGE_RESOLUTION|>--- conflicted
+++ resolved
@@ -42,14 +42,9 @@
     modelsFromPlatform,
     isFormReady,
     showThinkingModeToggle,
-<<<<<<< HEAD
-    effectiveShowTempSection, // Use the derived flag
-    effectiveShowTopPSection,  // Use the derived flag
-=======
     // isThinkingModeActive, // Not directly used for rendering logic here, but available
     showTempSection,
     showTopPSection,
->>>>>>> 3592dfec
     showBudgetSlider,
     showReasoningEffort,
     modelSupportsSystemPrompt,
@@ -222,7 +217,7 @@
         </SettingsCard>
         )}
 
-        {effectiveShowTempSection && parameterSpecs.temperature && (
+        {showTempSection && parameterSpecs.temperature && (
           <SettingsCard className='mb-4'>
             <div className='mb-3 flex items-center'>
               <span className='text-base font-semibold text-theme-primary mr-3'>
@@ -256,7 +251,7 @@
         </SettingsCard>
         )}
 
-        {effectiveShowTopPSection && parameterSpecs.topP && (
+        {showTopPSection && parameterSpecs.topP && (
           <SettingsCard className='mb-4'>
             <div className='mb-3 flex items-center'>
               <span className='text-base font-semibold text-theme-primary mr-3'>
@@ -287,7 +282,7 @@
                 className='form-group mt-2'
               />
             )}
-            {effectiveShowTempSection && effectiveShowTopPSection && formValues.includeTemperature && formValues.includeTopP && (
+            {showTempSection && showTopPSection && formValues.includeTemperature && formValues.includeTopP && (
                 <p className='text-amber-600 text-xs mt-3'>
                   It is generally recommended to alter Temperature or Top P, but not both.
                 </p>
